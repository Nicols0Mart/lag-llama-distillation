from typing import Any, Dict, Iterable, Optional

import pytorch_lightning as pl
import torch

from gluonts.core.component import validated
from gluonts.dataset.common import Dataset
from gluonts.dataset.field_names import FieldName
from gluonts.dataset.loader import as_stacked_batches
from gluonts.dataset.stat import calculate_dataset_statistics
from gluonts.itertools import Cyclic
from gluonts.time_feature import (
    get_lags_for_frequency,
    time_features_from_frequency_str,
)
from gluonts.torch.distributions import StudentTOutput, NegativeBinomialOutput
from gluonts.torch.model.estimator import PyTorchLightningEstimator
from gluonts.torch.model.predictor import PyTorchPredictor
from gluonts.torch.modules.loss import DistributionLoss, NegativeLogLikelihood
from gluonts.transform import (
    AddObservedValuesIndicator,
    AddTimeFeatures,
    Chain,
    DummyValueImputation,
    ExpectedNumInstanceSampler,
    InstanceSampler,
    InstanceSplitter,
    TestSplitSampler,
    Transformation,
    ValidationSplitSampler,
)

from gluon_utils.gluon_ts_distributions.implicit_quantile_network import (
    ImplicitQuantileNetworkOutput,
)
from lag_llama.gluon.lightning_module import LagLlamaLightningModule

PREDICTION_INPUT_NAMES = [
    "past_target",
    "past_observed_values",
]
TRAINING_INPUT_NAMES = PREDICTION_INPUT_NAMES + [
    "future_target",
    "future_observed_values",
]


class LagLlamaEstimator(PyTorchLightningEstimator):
    """
    An estimator training a ConvTSMixer model for forecasting.

    This class is uses the model defined in ``ConvTSMixerModel``,
    and wraps it into a ``ConvTSMixerLightningModule`` for training
    purposes: training is performed using PyTorch Lightning's ``pl.Trainer``
    class.

    Parameters
    ----------
    prediction_length
        Length of the prediction horizon.
    context_length
        Number of time steps prior to prediction time that the model
        takes as inputs (default: ``10 * prediction_length``).
    lr
        Learning rate (default: ``1e-3``).
    weight_decay
        Weight decay regularization parameter (default: ``1e-8``).
    distr_output
        Distribution to use to evaluate observations and sample predictions
        (default: StudentTOutput()).
    loss
        Loss to be optimized during training
        (default: ``NegativeLogLikelihood()``).
    batch_norm
        Whether to apply batch normalization.
    batch_size
        The size of the batches to be used for training (default: 32).
    num_batches_per_epoch
        Number of batches to be processed in each training epoch
            (default: 50).
    trainer_kwargs
        Additional arguments to provide to ``pl.Trainer`` for construction.
    train_sampler
        Controls the sampling of windows during training.
    validation_sampler
        Controls the sampling of windows during validation.
    """

    @validated()
    def __init__(
        self,
        prediction_length: int,
        context_length: Optional[int] = None,
        input_size: int = 1,
        n_layer: int = 1,
        n_embd_per_head: int = 32,
        n_head: int = 4,
        max_context_length: int = 2048,
        rope_scaling=None,
        scaling: Optional[str] = "mean",
        lr: float = 1e-3,
        weight_decay: float = 1e-8,
        # Augmentations arguments
        aug_prob: float = 0.1,
        freq_mask_rate: float = 0.1,
        freq_mixing_rate: float = 0.1,
        jitter_prob: float = 0.0,
        jitter_sigma: float = 0.03,
        scaling_prob: float = 0.0,
        scaling_sigma: float = 0.1,
        rotation_prob: float = 0.0,
        permutation_prob: float = 0.0,
        permutation_max_segments: int = 5,
        permutation_seg_mode: str = "equal",
        magnitude_warp_prob: float = 0.0,
        magnitude_warp_sigma: float = 0.2,
        magnitude_warp_knot: int = 4,
        time_warp_prob: float = 0.0,
        time_warp_sigma: float = 0.2,
        time_warp_knot: int = 4,
        window_slice_prob: float = 0.0,
        window_slice_reduce_ratio: float = 0.9,
        window_warp_prob: float = 0.0,
        window_warp_window_ratio: float = 0.1,
        window_warp_scales: list = [0.5, 2.0],
        # Continuning model arguments
        distr_output: str = "studentT",
        loss: DistributionLoss = NegativeLogLikelihood(),
        num_parallel_samples: int = 100,
        batch_size: int = 32,
        num_batches_per_epoch: int = 50,
        trainer_kwargs: Optional[Dict[str, Any]] = None,
        train_sampler: Optional[InstanceSampler] = None,
        validation_sampler: Optional[InstanceSampler] = None,
        time_feat: bool = False,
        dropout: float = 0.0,
        lags_seq: list = ["Q", "M", "W", "D", "H", "T", "S"],
        data_id_to_name_map: dict = {},
        use_cosine_annealing_lr: bool = False,
        cosine_annealing_lr_args: dict = {},
        track_loss_per_series: bool = False,
        ckpt_path: Optional[str] = None,
        nonnegative_pred_samples: bool = False,
    ) -> None:
        default_trainer_kwargs = {"max_epochs": 100}
        if trainer_kwargs is not None:
            default_trainer_kwargs.update(trainer_kwargs)
        super().__init__(trainer_kwargs=default_trainer_kwargs)

        self.scaling = scaling
        self.input_size = input_size
        self.prediction_length = prediction_length
        self.context_length = context_length
        self.max_context_length = max_context_length

        lag_indices = []
        for freq in lags_seq:
            lag_indices.extend(
                get_lags_for_frequency(freq_str=freq, num_default_lags=1)
            )

        if len(lag_indices):
            self.lags_seq = sorted(set(lag_indices))
            self.lags_seq = [lag_index - 1 for lag_index in self.lags_seq]
        else:
            self.lags_seq = []

        self.n_head = n_head
        self.n_layer = n_layer
        self.n_embd_per_head = n_embd_per_head
        self.rope_scaling = rope_scaling

        self.lr = lr
        self.weight_decay = weight_decay
        if distr_output == "studentT":
            distr_output = StudentTOutput()
        elif distr_output == "neg_bin":
            distr_output = NegativeBinomialOutput()
        elif distr_output == "iqn":
            distr_output = ImplicitQuantileNetworkOutput()
        self.distr_output = distr_output
        self.num_parallel_samples = num_parallel_samples
        self.loss = loss
        self.batch_size = batch_size
        self.num_batches_per_epoch = num_batches_per_epoch
        self.nonnegative_pred_samples = nonnegative_pred_samples

        self.train_sampler = train_sampler or ExpectedNumInstanceSampler(
            num_instances=1.0,
            min_future=prediction_length,
            min_instances=1,
        )
        self.validation_sampler = validation_sampler or ValidationSplitSampler(
            min_future=prediction_length
        )

        self.aug_prob = aug_prob
        self.freq_mask_rate = freq_mask_rate
        self.freq_mixing_rate = freq_mixing_rate
        self.jitter_prob = jitter_prob
        self.jitter_sigma = jitter_sigma
        self.scaling_prob = scaling_prob
        self.scaling_sigma = scaling_sigma
        self.rotation_prob = rotation_prob
        self.permutation_prob = permutation_prob
        self.permutation_max_segments = permutation_max_segments
        self.permutation_seg_mode = permutation_seg_mode
        self.magnitude_warp_prob = magnitude_warp_prob
        self.magnitude_warp_sigma = magnitude_warp_sigma
        self.magnitude_warp_knot = magnitude_warp_knot
        self.time_warp_prob = time_warp_prob
        self.time_warp_sigma = time_warp_sigma
        self.time_warp_knot = time_warp_knot
        self.window_slice_prob = window_slice_prob
        self.window_slice_reduce_ratio = window_slice_reduce_ratio
        self.window_warp_prob = window_warp_prob
        self.window_warp_window_ratio = window_warp_window_ratio
        self.window_warp_scales = window_warp_scales
        self.track_loss_per_series = track_loss_per_series

        self.time_feat = time_feat
        self.dropout = dropout
        self.data_id_to_name_map = data_id_to_name_map
        self.ckpt_path = ckpt_path

        self.use_cosine_annealing_lr = use_cosine_annealing_lr
        self.cosine_annealing_lr_args = cosine_annealing_lr_args

    @classmethod
    def derive_auto_fields(cls, train_iter):
        stats = calculate_dataset_statistics(train_iter)

        return {
            "num_feat_dynamic_real": stats.num_feat_dynamic_real,
            "num_feat_static_cat": len(stats.feat_static_cat),
            "cardinality": [len(cats) for cats in stats.feat_static_cat],
        }

    def create_transformation(self) -> Transformation:
        if self.time_feat:
            return Chain(
                [
                    AddTimeFeatures(
                        start_field=FieldName.START,
                        target_field=FieldName.TARGET,
                        output_field=FieldName.FEAT_TIME,
                        time_features=time_features_from_frequency_str("S"),
                        pred_length=self.prediction_length,
                    ),
                    AddObservedValuesIndicator(
                        target_field=FieldName.TARGET,
                        output_field=FieldName.OBSERVED_VALUES,
                        imputation_method=DummyValueImputation(0.0),
                    ),
                ]
            )
        else:
            return Chain(
                [
                    AddObservedValuesIndicator(
                        target_field=FieldName.TARGET,
                        output_field=FieldName.OBSERVED_VALUES,
                        imputation_method=DummyValueImputation(0.0),
                    ),
                ]
            )

    def create_lightning_module(self, use_kv_cache: bool = False) -> pl.LightningModule:
        model_kwargs = {
            "input_size": self.input_size,
            "context_length": self.context_length,
            "max_context_length": self.max_context_length,
            "lags_seq": self.lags_seq,
            "n_layer": self.n_layer,
            "n_embd_per_head": self.n_embd_per_head,
            "n_head": self.n_head,
            "scaling": self.scaling,
            "distr_output": self.distr_output,
            "num_parallel_samples": self.num_parallel_samples,
            "rope_scaling": self.rope_scaling,
            "time_feat": self.time_feat,
            "dropout": self.dropout,
        }
        if self.ckpt_path is not None:
            return LagLlamaLightningModule.load_from_checkpoint(
                checkpoint_path=self.ckpt_path,
<<<<<<< HEAD
                map_location="cuda" if torch.cuda.is_available() else "cpu",
=======
                strict=False,
>>>>>>> 86e5e9a1
                loss=self.loss,
                lr=self.lr,
                weight_decay=self.weight_decay,
                context_length=self.context_length,
                prediction_length=self.prediction_length,
                model_kwargs=model_kwargs,
                # Augmentations
                aug_prob=self.aug_prob,
                freq_mask_rate=self.freq_mask_rate,
                freq_mixing_rate=self.freq_mixing_rate,
                jitter_prob=self.jitter_prob,
                jitter_sigma=self.jitter_sigma,
                scaling_prob=self.scaling_prob,
                scaling_sigma=self.scaling_sigma,
                rotation_prob=self.rotation_prob,
                permutation_prob=self.permutation_prob,
                permutation_max_segments=self.permutation_max_segments,
                permutation_seg_mode=self.permutation_seg_mode,
                magnitude_warp_prob=self.magnitude_warp_prob,
                magnitude_warp_sigma=self.magnitude_warp_sigma,
                magnitude_warp_knot=self.magnitude_warp_knot,
                time_warp_prob=self.time_warp_prob,
                time_warp_sigma=self.time_warp_sigma,
                time_warp_knot=self.time_warp_knot,
                window_slice_prob=self.window_slice_prob,
                window_slice_reduce_ratio=self.window_slice_reduce_ratio,
                window_warp_prob=self.window_warp_prob,
                window_warp_window_ratio=self.window_warp_window_ratio,
                window_warp_scales=self.window_warp_scales,
                use_kv_cache=use_kv_cache,
                data_id_to_name_map=self.data_id_to_name_map,
                use_cosine_annealing_lr=self.use_cosine_annealing_lr,
                cosine_annealing_lr_args=self.cosine_annealing_lr_args,
                track_loss_per_series=self.track_loss_per_series,
                nonnegative_pred_samples=self.nonnegative_pred_samples,
            )
        else:
            return LagLlamaLightningModule(
                loss=self.loss,
                lr=self.lr,
                weight_decay=self.weight_decay,
                context_length=self.context_length,
                prediction_length=self.prediction_length,
                model_kwargs=model_kwargs,
                # Augmentations
                aug_prob=self.aug_prob,
                freq_mask_rate=self.freq_mask_rate,
                freq_mixing_rate=self.freq_mixing_rate,
                jitter_prob=self.jitter_prob,
                jitter_sigma=self.jitter_sigma,
                scaling_prob=self.scaling_prob,
                scaling_sigma=self.scaling_sigma,
                rotation_prob=self.rotation_prob,
                permutation_prob=self.permutation_prob,
                permutation_max_segments=self.permutation_max_segments,
                permutation_seg_mode=self.permutation_seg_mode,
                magnitude_warp_prob=self.magnitude_warp_prob,
                magnitude_warp_sigma=self.magnitude_warp_sigma,
                magnitude_warp_knot=self.magnitude_warp_knot,
                time_warp_prob=self.time_warp_prob,
                time_warp_sigma=self.time_warp_sigma,
                time_warp_knot=self.time_warp_knot,
                window_slice_prob=self.window_slice_prob,
                window_slice_reduce_ratio=self.window_slice_reduce_ratio,
                window_warp_prob=self.window_warp_prob,
                window_warp_window_ratio=self.window_warp_window_ratio,
                window_warp_scales=self.window_warp_scales,
                use_kv_cache=use_kv_cache,
                data_id_to_name_map=self.data_id_to_name_map,
                use_cosine_annealing_lr=self.use_cosine_annealing_lr,
                cosine_annealing_lr_args=self.cosine_annealing_lr_args,
                track_loss_per_series=self.track_loss_per_series,
                nonnegative_pred_samples=self.nonnegative_pred_samples,
            )

    def _create_instance_splitter(self, module: LagLlamaLightningModule, mode: str):
        assert mode in ["training", "validation", "test"]

        instance_sampler = {
            "training": self.train_sampler,
            "validation": self.validation_sampler,
            "test": TestSplitSampler(),
        }[mode]

        return InstanceSplitter(
            target_field=FieldName.TARGET,
            is_pad_field=FieldName.IS_PAD,
            start_field=FieldName.START,
            forecast_start_field=FieldName.FORECAST_START,
            instance_sampler=instance_sampler,
            past_length=self.context_length + max(self.lags_seq),
            future_length=self.prediction_length,
            time_series_fields=[FieldName.FEAT_TIME, FieldName.OBSERVED_VALUES]
            if self.time_feat
            else [FieldName.OBSERVED_VALUES],
            dummy_value=self.distr_output.value_in_support,
        )

    def create_training_data_loader(
        self,
        data: Dataset,
        module: LagLlamaLightningModule,
        shuffle_buffer_length: Optional[int] = None,
        **kwargs,
    ) -> Iterable:
        data = Cyclic(data).stream()
        instances = self._create_instance_splitter(module, "training").apply(
            data, is_train=True
        )
        if self.time_feat:
            return as_stacked_batches(
                instances,
                batch_size=self.batch_size,
                shuffle_buffer_length=shuffle_buffer_length,
                field_names=TRAINING_INPUT_NAMES
                + ["past_time_feat", "future_time_feat"],
                output_type=torch.tensor,
                num_batches_per_epoch=self.num_batches_per_epoch,
            )

        else:
            return as_stacked_batches(
                instances,
                batch_size=self.batch_size,
                shuffle_buffer_length=shuffle_buffer_length,
                field_names=TRAINING_INPUT_NAMES,
                output_type=torch.tensor,
                num_batches_per_epoch=self.num_batches_per_epoch,
            )

    def create_validation_data_loader(
        self,
        data: Dataset,
        module: LagLlamaLightningModule,
        **kwargs,
    ) -> Iterable:
        instances = self._create_instance_splitter(module, "validation").apply(
            data, is_train=True
        )
        if self.time_feat:
            return as_stacked_batches(
                instances,
                batch_size=self.batch_size,
                field_names=TRAINING_INPUT_NAMES
                + ["past_time_feat", "future_time_feat"],
                output_type=torch.tensor,
            )
        else:
            return as_stacked_batches(
                instances,
                batch_size=self.batch_size,
                field_names=TRAINING_INPUT_NAMES,
                output_type=torch.tensor,
            )

    def create_predictor(
        self,
        transformation: Transformation,
        module,
    ) -> PyTorchPredictor:
        prediction_splitter = self._create_instance_splitter(module, "test")
        if self.time_feat:
            return PyTorchPredictor(
                input_transform=transformation + prediction_splitter,
                input_names=PREDICTION_INPUT_NAMES
                + ["past_time_feat", "future_time_feat"],
                prediction_net=module,
                batch_size=self.batch_size,
                prediction_length=self.prediction_length,
                device="cuda" if torch.cuda.is_available() else "cpu",
            )
        else:
            return PyTorchPredictor(
                input_transform=transformation + prediction_splitter,
                input_names=PREDICTION_INPUT_NAMES,
                prediction_net=module,
                batch_size=self.batch_size,
                prediction_length=self.prediction_length,
                device="cuda" if torch.cuda.is_available() else "cpu",
            )<|MERGE_RESOLUTION|>--- conflicted
+++ resolved
@@ -284,11 +284,8 @@
         if self.ckpt_path is not None:
             return LagLlamaLightningModule.load_from_checkpoint(
                 checkpoint_path=self.ckpt_path,
-<<<<<<< HEAD
                 map_location="cuda" if torch.cuda.is_available() else "cpu",
-=======
                 strict=False,
->>>>>>> 86e5e9a1
                 loss=self.loss,
                 lr=self.lr,
                 weight_decay=self.weight_decay,
